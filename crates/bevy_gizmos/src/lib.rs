--- conflicted
+++ resolved
@@ -77,11 +77,7 @@
     renderer::RenderDevice,
     Extract, ExtractSchedule, Render, RenderApp, RenderSet,
 };
-<<<<<<< HEAD
-use bevy_utils::{tracing::warn, TypeIdMap};
-=======
-use bevy_utils::HashMap;
->>>>>>> 4e9590a5
+use bevy_utils::{tracing::warn, HashMap, TypeIdMap};
 use config::{
     DefaultGizmoConfigGroup, GizmoConfig, GizmoConfigGroup, GizmoConfigStore, GizmoMeshConfig,
 };
